--- conflicted
+++ resolved
@@ -165,13 +165,8 @@
             else:
                 return 'self.{}()'.format(name)
         elif block.attrib['type'] == 'python_expression':
-<<<<<<< HEAD
-            fields = self._get_nodes('field', block)
-            return '{}'.format(fields[0].text)
-=======
             ret = self._get_node('field', block).text
             return ret
->>>>>>> aa3f5fd8
 
     def __get_logic_compare(self, block, arg_map=None):
         op = OPS_MAP.get(self._get_node('field', block).text)
