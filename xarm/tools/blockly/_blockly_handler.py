#!/usr/bin/env python3
# Software License Agreement (BSD License)
#
# Copyright (c) 2022, UFACTORY, Inc.
# All rights reserved.
#
# Author: Vinman <vinman.wen@ufactory.cc> <vinman.cub@gmail.com>

import json
from ._blockly_base import _BlocklyBase, OPS_MAP
from ._blockly_highlight import HIGHLIGHT_BLOCKS


class _BlocklyHandler(_BlocklyBase):
    def __init__(self, xml_path):
        super(_BlocklyHandler, self).__init__(xml_path)
        self._succeed = True
        self._highlight_callback = None
        self._loop_interval_sec = -1
        self._init_code_list = []
        self._main_init_code_list = []
        self._main_func_code_list = []
        self._main_run_code_list = []
        self._is_main_run_code = True

        self._listen_tgpio_digital = False
        self._listen_tgpio_analog = False
        self._listen_cgpio_state = False
        self._tgpio_digital_callbacks = []
        self._tgpio_analog_callbacks = []
        self._cgpio_digital_callbacks = []
        self._cgpio_analog_callbacks = []
    
    def _append_init_code(self, code):
        self._init_code_list.append(code)

    def _append_main_init_code(self, code, indent=0):
        self._main_init_code_list.append('{}{}'.format('    ' * indent, code))
    
    def _append_main_code(self, code, indent=0):
        if self._is_main_run_code:
            self._main_run_code_list.append('{}{}'.format('    ' * (indent + 1), code))
        else:
            self._main_func_code_list.append('{}{}'.format('    ' * indent, code))
    
    def _parse_variables(self):
        variables = self._get_nodes('variables')
        var_list = []
        for var in variables:
            for variable in self._get_nodes('variable', root=var):
                var_list.append(variable.text)
        return var_list
    
    def _parse_block(self, root=None, indent=0, arg_map=None, **kwargs):
        blocks = self._get_nodes('block', root=root)
        for block in blocks:
            # if not self._succeed:
            #     return
            is_statement = root is None or root.tag == self._ns + 'statement'
            while block is not None:
                if not is_statement:
                    block = self._get_node('next', root=block)
                    if not block:
                        break
                    block = self._get_node('block', root=block)
                else:
                    is_statement = False
                if block.attrib.get('disabled', False):
                    continue
                func = getattr(self, '_handle_{}'.format(block.attrib['type']), None)
                if func and callable(func):
                    if self._highlight_callback is not None:
                        if block.attrib['type'] in HIGHLIGHT_BLOCKS:
                            self._append_main_code('highlight_callback(\'{}\')'.format(block.attrib['id']), indent=indent+2)
                    try:
                        func(block, indent, arg_map=arg_map, **kwargs)
                    except Exception as e:
                        self._succeed = False
                        print('convert {} failed, {}'.format(block.attrib['type'], e))
                else:
                    self._succeed = False
                    print('block {} can\'t convert to python code'.format(block.attrib['type']))
    
    def _handle_set_speed(self, block, indent=0, arg_map=None):
        self._append_main_code('self._tcp_speed = {}'.format(self._get_field_value(block)), indent + 2)

    def _handle_set_acceleration(self, block, indent=0, arg_map=None):
        self._append_main_code('self._tcp_acc = {}'.format(self._get_field_value(block)), indent + 2)

    def _handle_set_angle_speed(self, block, indent=0, arg_map=None):
        self._append_main_code('self._angle_speed = {}'.format(self._get_field_value(block)), indent + 2)

    def _handle_set_angle_acceleration(self, block, indent=0, arg_map=None):
        self._append_main_code('self._angle_acc = {}'.format(self._get_field_value(block)), indent + 2)

    def _handle_set_counter_increase(self, block, indent=0, arg_map=None):
        self._append_main_code('code = self._arm.set_counter_increase()', indent + 2)
        self._append_main_code('if not self._check_code(code, \'set_counter_increase\'):', indent + 2)
        self._append_main_code('    return', indent + 2)

    def _handle_set_counter_reset(self, block, indent=0, arg_map=None):
        self._append_main_code('code = self._arm.set_counter_reset()', indent + 2)
        self._append_main_code('if not self._check_code(code, \'set_counter_reset\'):', indent + 2)
        self._append_main_code('    return', indent + 2)

    def _handle_reset(self, block, indent=0, arg_map=None):
        self._append_main_code('self._arm.reset()', indent + 2)

    def _handle_sleep(self, block, indent=0, arg_map=None):
        value = self._get_node('value', root=block)
        value = self._get_block_val(value, arg_map=arg_map)
        self._append_main_code('code = self._arm.set_pause_time({})'.format(value), indent + 2)
        self._append_main_code('if not self._check_code(code, \'set_pause_time\'):', indent + 2)
        self._append_main_code('    return', indent + 2)

    def _handle_move(self, block, indent=0, arg_map=None):
        fields = self._get_nodes('field', root=block)
        orientation = fields[0].text
        wait = fields[1].text == 'TRUE'
        value = fields[2].text if orientation == 'forward' or orientation == 'left' or orientation == 'up' else '-{}'.format(fields[2].text)
        param = 'x' if orientation == 'forward' or orientation == 'backward' else 'y' if orientation == 'left' or orientation == 'right' else 'z' if orientation == 'up' or orientation == 'down' else None
        if param is None:
            return
        radius = -1 if wait else 0
        self._append_main_code('code = self._arm.set_position({}={}, radius={}, speed=self._tcp_speed, mvacc=self._tcp_acc, relative=True, wait={})'.format(param, value, radius, wait), indent + 2)
        self._append_main_code('if not self._check_code(code, \'set_position\'):', indent + 2)
        self._append_main_code('    return', indent + 2)

    def _handle_move_arc_to(self, block, indent=0, arg_map=None):
        value = self._get_node('value', root=block)
        p_block = self._get_node('block', root=value)
        fields = self._get_nodes('field', root=p_block)
        values = []
        for field in fields[:-2]:
            values.append(float(field.text))
        radius = float(fields[-2].text)
        wait = fields[-1].text == 'TRUE'
        self._append_main_code('code = self._arm.set_position(*{}, speed=self._tcp_speed, mvacc=self._tcp_acc, radius={}, wait={})'.format(values, radius, wait), indent + 2)
        self._append_main_code('if not self._check_code(code, \'set_position\'):', indent + 2)
        self._append_main_code('    return', indent + 2)

    def _handle_move_circle(self, block, indent=0, arg_map=None):
        values = self._get_nodes('value', root=block)
        percent = self._get_block_val(values[2], arg_map=arg_map)
        wait = self._get_block_val(values[3], arg_map=arg_map)
        if wait == 'TRUE' or wait == 'FALSE':
            wait = wait == 'TRUE'
        p1_block = self._get_node('block', root=values[0])
        fields = self._get_nodes('field', root=p1_block)
        pose1 = []
        for field in fields:
            pose1.append(float(field.text))
        p2_block = self._get_node('block', root=values[1])
        fields = self._get_nodes('field', root=p2_block)
        pose2 = []
        for field in fields:
            pose2.append(float(field.text))
        self._append_main_code('code = self._arm.move_circle({}, {}, float({}) / 360 * 100, speed=self._tcp_speed, mvacc=self._tcp_acc, wait={})'.format(pose1, pose2, percent, wait), indent + 2)
        self._append_main_code('if not self._check_code(code, \'move_circle\'):', indent + 2)
        self._append_main_code('    return', indent + 2)

    def _handle_move_7(self, block, indent=0, arg_map=None):
        value = self._get_node('value', root=block)
        p_block = self._get_node('block', root=value)
        fields = self._get_nodes('field', root=p_block)
        values = []
        for field in fields[:-1]:
            values.append(float(field.text))
        wait = fields[-1].text == 'TRUE'
        self._append_main_code('code = self._arm.set_servo_angle(angle={}, speed=self._angle_speed, mvacc=self._angle_acc, wait={})'.format(values, wait), indent + 2)
        self._append_main_code('if not self._check_code(code, \'set_servo_angle\'):', indent + 2)
        self._append_main_code('    return', indent + 2)

    def _handle_move_joints(self, block, indent=0, arg_map=None):
        fields = self._get_nodes('field', root=block)
        values = []
        for field in fields[:-1]:
            values.append(float(field.text))
        radius_fields = self._get_nodes('field', root=block, name='r')
        if len(radius_fields) > 0:
            radius = values[-1]
            values = values[:-1]
        else:
            radius = None
        wait = fields[-1].text == 'TRUE'
        self._append_main_code('code = self._arm.set_servo_angle(angle={}, speed=self._angle_speed, mvacc=self._angle_acc, wait={}, radius={})'.format(values, wait, radius), indent + 2)
        self._append_main_code('if not self._check_code(code, \'set_servo_angle\'):', indent + 2)
        self._append_main_code('    return', indent + 2)

    def _handle_move_cartesian(self, block, indent=0, arg_map=None):
        fields = self._get_nodes('field', root=block)
        values = []
        for field in fields[:-2]:
            values.append(float(field.text))
        radius = float(fields[-2].text)
        wait = fields[-1].text == 'TRUE'
        self._append_main_code('code = self._arm.set_position(*{}, speed=self._tcp_speed, mvacc=self._tcp_acc, radius={}, wait={})'.format(values, radius, wait), indent + 2)
        self._append_main_code('if not self._check_code(code, \'set_position\'):', indent + 2)
        self._append_main_code('    return', indent + 2)

    def _handle_move_tool_line(self, block, indent=0, arg_map=None):
        fields = self._get_nodes('field', root=block)
        values = []
        for field in fields[:-1]:
            values.append(float(field.text))
        wait = fields[-1].text == 'TRUE'
        self._append_main_code('code = self._arm.set_tool_position(*{}, speed=self._tcp_speed, mvacc=self._tcp_acc, wait={})'.format(values, wait), indent + 2)
        self._append_main_code('if not self._check_code(code, \'set_position\'):', indent + 2)
        self._append_main_code('    return', indent + 2)

    def _handle_move_joints_var(self, block, indent=0, arg_map=None):
        field = self._get_node('field', root=block)
        wait = field.text == 'TRUE'
        value_nodes = self._get_nodes('value', root=block)
        values = []
        for val_node in value_nodes:
            val = self._get_condition_expression(val_node, arg_map=arg_map)
            values.append(val)
        radius_fields = self._get_nodes('value', root=block, name='r')
        if len(radius_fields) > 0:
            radius = values[-1]
            values = values[:-1]
        else:
            radius = None
        values = '[{}]'.format(','.join(values))
        self._append_main_code('code = self._arm.set_servo_angle(angle={}, speed=self._angle_speed, mvacc=self._angle_acc, wait={}, radius={})'.format(values, wait, radius), indent + 2)
        self._append_main_code('if not self._check_code(code, \'set_servo_angle\'):', indent + 2)
        self._append_main_code('    return', indent + 2)

    def _handle_move_cartesian_var(self, block, indent=0, arg_map=None):
        field = self._get_node('field', root=block)
        wait = field.text == 'TRUE'
        value_nodes = self._get_nodes('value', root=block)
        values = []
        for val_node in value_nodes:
            val = self._get_condition_expression(val_node, arg_map=arg_map)
            values.append(val)
        radius = values.pop()
        values = '[{}]'.format(','.join(values))
        self._append_main_code('code = self._arm.set_position(*{}, speed=self._tcp_speed, mvacc=self._tcp_acc, radius={}, wait={})'.format(values, radius, wait), indent + 2)
        self._append_main_code('if not self._check_code(code, \'set_position\'):', indent + 2)
        self._append_main_code('    return', indent + 2)

    def _handle_motion_set_state(self, block, indent=0, arg_map=None):
        fields = self._get_nodes('field', root=block)
        state = fields[0].text
        self._append_main_code('code = self._arm.set_state({})'.format(state), indent + 2)
        self._append_main_code('if not self._check_code(code, \'set_state\'):', indent + 2)
        self._append_main_code('    return', indent + 2)

    def _handle_motion_stop(self, block, indent=0, arg_map=None):
        self._append_main_code('self._arm.emergency_stop()', indent + 2)

    def _handle_studio_run_traj(self, block, indent=0, arg_map=None):
        filename = self._get_node('field', root=block).text
        value = self._get_node('value', root=block)
        times = self._get_nodes('field', root=value, descendant=True)[0].text
        self._append_main_code('code = self._arm.playback_trajectory(times={}, filename=\'{}\', wait=True)'.format(times, filename), indent + 2)
        self._append_main_code('if not self._check_code(code, \'playback_trajectory\'):', indent + 2)
        self._append_main_code('    return', indent + 2)

    def _handle_app_studio_traj(self, block, indent=0, arg_map=None):
        fields = self._get_nodes('field', root=block)
        filename = fields[0].text
        speed = fields[1].text
        value = self._get_node('value', root=block)
        times = self._get_nodes('field', root=value, descendant=True)[0].text
        self._append_main_code('code = self._arm.playback_trajectory(times={}, filename=\'{}\', wait=True, double_speed={})'.format(times, filename, speed), indent + 2)
        self._append_main_code('if not self._check_code(code, \'playback_trajectory\'):', indent + 2)
        self._append_main_code('    return', indent + 2)

    def _handle_tool_message(self, block, indent=0, arg_map=None):
        fields = self._get_nodes('field', block)
        color = json.dumps(fields[0].text, ensure_ascii=False) if len(fields) > 1 else 'white'
        msg = json.dumps(fields[1].text if fields[-1].text is not None else '', ensure_ascii=False)
        if self._highlight_callback is not None:
            self._append_main_code('print({}, color={})'.format(msg, color), indent + 2)
        else:
            self._append_main_code('print({})'.format(msg), indent + 2)

    def _handle_tool_console(self, block, indent=0, arg_map=None):
        fields = self._get_nodes('field', block)
        color = json.dumps(fields[0].text, ensure_ascii=False) if len(fields) > 1 else 'white'
        msg = json.dumps(fields[1].text if fields[-1].text is not None else '', ensure_ascii=False)
        if self._highlight_callback is not None:
            self._append_main_code('print({}, color={})'.format(msg, color), indent + 2)
        else:
            self._append_main_code('print({})'.format(msg), indent + 2)

    def _handle_tool_console_with_variable(self, block, indent=0, arg_map=None):
        fields = self._get_nodes('field', block)
        color = json.dumps(fields[0].text, ensure_ascii=False)
        msg = fields[1].text
        value = self._get_node('value', block)
        expression = self._get_condition_expression(value, arg_map=arg_map)
        if msg:
            if self._highlight_callback is not None:
                self._append_main_code('print({}.format({}), color={})'.format(json.dumps(msg+'{}', ensure_ascii=False), expression, color), indent + 2)
            else:
                self._append_main_code('print({}.format({}))'.format(json.dumps(msg+'{}', ensure_ascii=False), expression), indent + 2)
        else:
            if self._highlight_callback is not None:
                self._append_main_code('print(\'{{}}\'.format({}), color={})'.format(expression, color), indent + 2)
            else:
                self._append_main_code('print(\'{{}}\'.format({}))'.format(expression), indent + 2)

    def _handle_wait(self, block, indent=0, arg_map=None):
        value = self._get_node('value', root=block)
        value = self._get_nodes('field', root=value, descendant=True)[0].text
        self._append_main_code('time.sleep({})'.format(value), indent + 2)

    def _handle_gpio_get_digital(self, block, indent=0, arg_map=None):
        io = self._get_node('field', block).text
        self._append_main_code('self._arm.get_tgpio_digital({})'.format(io), indent + 2)

    def _handle_gpio_get_analog(self, block, indent=0, arg_map=None):
        io = self._get_node('field', block).text
        self._append_main_code('self._arm.get_tgpio_analog({})'.format(io), indent + 2)

    def _handle_gpio_set_digital(self, block, indent=0, arg_map=None):
        fields = self._get_nodes('field', root=block)
        io = fields[0].text
        value = 0 if fields[1].text == 'LOW' else 1
        delay_sec = fields[2].text if len(fields) > 2 else 0
        self._append_main_code('code = self._arm.set_tgpio_digital({}, {}, delay_sec={})'.format(io, value, delay_sec), indent + 2)
        self._append_main_code('if not self._check_code(code, \'set_tgpio_digital\'):', indent + 2)
        self._append_main_code('    return', indent + 2)

    def _handle_gpio_set_digital_with_xyz(self, block, indent=0, arg_map=None):
        fields = self._get_nodes('field', root=block)
        x = fields[0].text
        y = fields[1].text
        z = fields[2].text
        xyz = list(map(float, [x, y, z]))
        tol_r = fields[3].text
        io = fields[4].text
        value = 0 if fields[5].text == 'LOW' else 1
        self._append_main_code('code = self._arm.set_tgpio_digital_with_xyz({}, {}, {}, {})'.format(io, value, xyz, tol_r), indent + 2)
        self._append_main_code('if not self._check_code(code, \'set_tgpio_digital_with_xyz\'):', indent + 2)
        self._append_main_code('    return', indent + 2)

    def _handle_get_suction_cup(self, block, indent=0, arg_map=None):
        self._append_main_code('{}self._arm.get_suction_cup()', indent + 2)

    def _handle_check_air_pump_state(self, block, indent=0, arg_map=None):
        fields = self._get_nodes('field', root=block)
        state = 1 if fields[0].text == 'ON' else 0
        timeout = float(fields[1].text)
        self._append_main_code('self._arm.arm.check_air_pump_state({}, timeout={})'.format(state, timeout), indent + 2)

    def _handle_check_bio_gripper_is_catch(self, block, indent=0, arg_map=None):
        fields = self._get_nodes('field', root=block)
        timeout = float(fields[0].text)
        self._append_main_code('self._arm.arm.check_bio_gripper_is_catch(timeout={})'.format(timeout), indent + 2)

    def _handle_check_robotiq_is_catch(self, block, indent=0, arg_map=None):
        fields = self._get_nodes('field', root=block)
        timeout = float(fields[0].text)
        self._append_main_code('self._arm.arm.check_robotiq_is_catch(timeout={})'.format(timeout), indent + 2)

    def _handle_set_suction_cup(self, block, indent=0, arg_map=None):
        fields = self._get_nodes('field', root=block, name='trigger')
        on = True if fields[0].text == 'ON' else False
        fields = self._get_nodes('field', root=block, name='wait')
        if fields and len(fields) > 0:
            wait = fields[0].text == 'TRUE'
        else:
            wait = False
        fields = self._get_nodes('field', root=block, name='delay')
        delay_sec = fields[0].text if len(fields) > 0 else 0
        self._append_main_code('code = self._arm.set_suction_cup({}, wait={}, delay_sec={})'.format( on, wait, delay_sec), indent + 2)
        self._append_main_code('if not self._check_code(code, \'set_suction_cup\'):', indent + 2)
        self._append_main_code('    return', indent + 2)

    def _handle_gpio_get_controller_digital(self, block, indent=0, arg_map=None):
        io = self._get_node('field', block).text
        self._append_main_code('self._arm.get_cgpio_digital({})'.format(io), indent + 2)

    def _handle_gpio_get_controller_digital_di(self, block, indent=0, arg_map=None):
        io = self._get_node('field', block).text
        self._append_main_code('self._arm.get_cgpio_digital({})'.format(io), indent + 2)

    def _handle_gpio_get_controller_analog(self, block, indent=0, arg_map=None):
        io = self._get_node('field', block).text
        self._append_main_code('self._arm.get_cgpio_analog({})'.format(io), indent + 2)

    def _handle_gpio_set_controller_digital(self, block, indent=0, arg_map=None):
        fields = self._get_nodes('field', root=block)
        io = fields[0].text
        value = 0 if fields[1].text == 'LOW' else 1
        delay_sec = fields[2].text if len(fields) > 2 else 0
        self._append_main_code('code = self._arm.set_cgpio_digital({}, {}, delay_sec={})'.format(io, value, delay_sec), indent + 2)
        self._append_main_code('if not self._check_code(code, \'set_cgpio_digital\'):', indent + 2)
        self._append_main_code('    return', indent + 2)

    def _handle_gpio_set_controller_digital_with_xyz(self, block, indent=0, arg_map=None):
        fields = self._get_nodes('field', root=block)
        x = fields[0].text
        y = fields[1].text
        z = fields[2].text
        xyz = list(map(float, [x, y, z]))
        tol_r = fields[3].text
        io = fields[4].text
        value = 0 if fields[5].text == 'LOW' else 1
        self._append_main_code('code = self._arm.set_cgpio_digital_with_xyz({}, {}, {}, {})'.format(io, value, xyz, tol_r), indent + 2)
        self._append_main_code('if not self._check_code(code, \'set_cgpio_digital_with_xyz\'):', indent + 2)
        self._append_main_code('    return', indent + 2)

    def _handle_gpio_set_controller_digital_do(self, block, indent=0, arg_map=None):
        fields = self._get_nodes('field', root=block)
        io = fields[0].text
        value = 0 if fields[1].text == 'LOW' else 1
        delay_sec = fields[2].text if len(fields) > 2 else 0
        self._append_main_code('code = self._arm.set_cgpio_digital({}, {}, delay_sec={})'.format(io, value, delay_sec), indent + 2)
        self._append_main_code('if not self._check_code(code, \'set_suction_cup\'):', indent + 2)
        self._append_main_code('    return', indent + 2)

    def _handle_gpio_set_controller_digital_with_xyz_do(self, block, indent=0, arg_map=None):
        fields = self._get_nodes('field', root=block)
        x = fields[0].text
        y = fields[1].text
        z = fields[2].text
        xyz = list(map(float, [x, y, z]))
        tol_r = fields[3].text
        io = fields[4].text
        value = 0 if fields[5].text == 'LOW' else 1
        self._append_main_code('code = self._arm.set_cgpio_digital_with_xyz({}, {}, {}, {})'.format(io, value, xyz, tol_r), indent + 2)
        self._append_main_code('if not self._check_code(code, \'set_cgpio_digital_with_xyz\'):', indent + 2)
        self._append_main_code('    return', indent + 2)

    def _handle_gpio_set_controller_analog_with_xyz(self, block, indent=0, arg_map=None):
        fields = self._get_nodes('field', root=block)
        x = fields[0].text
        y = fields[1].text
        z = fields[2].text
        xyz = list(map(float, [x, y, z]))
        tol_r = fields[3].text
        io = fields[4].text
        value = fields[5].text
        self._append_main_code('code = self._arm.set_cgpio_analog_with_xyz({}, {}, {}, {})'.format(io, value, xyz, tol_r), indent + 2)
        self._append_main_code('if not self._check_code(code, \'set_cgpio_analog_with_xyz\'):', indent + 2)
        self._append_main_code('    return', indent + 2)

    def _handle_gpio_set_controller_analog(self, block, indent=0, arg_map=None):
        io = self._get_node('field', block).text
        value = self._get_node('value', root=block)
        value = self._get_block_val(value, arg_map=arg_map)
        self._append_main_code('code = self._arm.set_cgpio_analog({}, {})'.format(io, value), indent + 2)
        self._append_main_code('if not self._check_code(code, \'set_cgpio_analog\'):', indent + 2)
        self._append_main_code('    return', indent + 2)

    def _handle_set_collision_sensitivity(self, block, indent=0, arg_map=None):
        value = self._get_node('value', root=block)
        value = self._get_nodes('field', root=value, descendant=True)[0].text
        self._append_main_code('code = self._arm.set_collision_sensitivity({})'.format(value), indent + 2)
        self._append_main_code('if not self._check_code(code, \'set_collision_sensitivity\'):', indent + 2)
        self._append_main_code('    return', indent + 2)

    def _handle_set_teach_sensitivity(self, block, indent=0, arg_map=None):
        value = self._get_node('value', root=block)
        value = self._get_nodes('field', root=value, descendant=True)[0].text
        self._append_main_code('code = self._arm.set_teach_sensitivity({})'.format(value), indent + 2)
        self._append_main_code('if not self._check_code(code, \'set_teach_sensitivity\'):', indent + 2)
        self._append_main_code('    return', indent + 2)

    def _handle_set_tcp_load(self, block, indent=0, arg_map=None):
        fields = self._get_nodes('field', root=block)
        weight = fields[1].text
        x = fields[2].text
        y = fields[3].text
        z = fields[4].text
        self._append_main_code('code = self._arm.set_tcp_load({}, [{}, {}, {}])'.format(weight, x, y, z), indent + 2)
        self._append_main_code('if not self._check_code(code, \'set_tcp_load\'):', indent + 2)
        self._append_main_code('    return', indent + 2)

    def _handle_set_gravity_direction(self, block, indent=0, arg_map=None):
        values = self._get_nodes('value', root=block)
        x = self._get_nodes('field', root=values[0], descendant=True)[0].text
        y = self._get_nodes('field', root=values[1], descendant=True)[0].text
        z = self._get_nodes('field', root=values[2], descendant=True)[0].text
        self._append_main_code('code = self._arm.set_gravity_direction([{}, {}, {}])'.format(x, y, z), indent + 2)
        self._append_main_code('if not self._check_code(code, \'set_gravity_direction\'):', indent + 2)
        self._append_main_code('    return', indent + 2)

    def _handle_set_tcp_offset(self, block, indent=0, arg_map=None):
        fields = self._get_nodes('field', root=block)
        x = fields[1].text
        y = fields[2].text
        z = fields[3].text
        roll = fields[4].text
        pitch = fields[5].text
        yaw = fields[6].text
        self._append_main_code('code = self._arm.set_tcp_offset([{}, {}, {}, {}, {}, {}], wait=True)'.format(x, y, z, roll, pitch, yaw), indent + 2)
        self._append_main_code('self._arm.set_state(0)', indent + 2)
        self._append_main_code('if not self._check_code(code, \'set_tcp_offset\'):', indent + 2)
        self._append_main_code('    return', indent + 2)
        self._append_main_code('time.sleep(0.5)', indent + 2)

    def _handle_set_world_offset(self, block, indent=0, arg_map=None):
        fields = self._get_nodes('field', root=block)
        x = fields[1].text
        y = fields[2].text
        z = fields[3].text
        roll = fields[4].text
        pitch = fields[5].text
        yaw = fields[6].text
        self._append_main_code('code = self._arm.set_world_offset([{}, {}, {}, {}, {}, {}])'.format(x, y, z, roll, pitch, yaw), indent + 2)
        self._append_main_code('self._arm.set_state(0)', indent + 2)
        self._append_main_code('if not self._check_code(code, \'set_world_offset\'):', indent + 2)
        self._append_main_code('    return', indent + 2)
        self._append_main_code('time.sleep(0.5)', indent + 2)
    
    def _handle_set_lite6_gripper(self, block, indent=0, arg_map=None):
        fields = self._get_nodes('field', root=block, name='trigger')
        op = fields[0].text.upper()
        func = ''
        if op == 'OPEN':
            func = 'open_lite6_gripper'
            self._append_main_code('code = self._arm.{}()'.format(func), indent + 2)
            self._append_main_code('time.sleep(0.5)'.format(func), indent + 2)
            self._append_main_code('self._arm.stop_lite6_gripper()', indent + 2)
        elif op == 'CLOSE':
            func = 'close_lite6_gripper'
            self._append_main_code('code = self._arm.{}()'.format(func), indent + 2)
        elif op == 'STOP':
            func = 'stop_lite6_gripper'
            self._append_main_code('code = self._arm.{}()'.format(func), indent + 2)
        else:
            return
        self._append_main_code('if not self._check_code(code, \'{}\'):'.format(func), indent + 2)
        self._append_main_code('    return', indent + 2)

    def _handle_gripper_set(self, block, indent=0, arg_map=None):
        fields = self._get_nodes('field', root=block)
        if fields is not None and len(fields) >= 3:
            pos = fields[0].text
            speed = fields[1].text
            wait = fields[2].text == 'TRUE'
        else:
            values = self._get_nodes('value', root=block)
            pos = self._get_nodes('field', root=values[0], descendant=True)[0].text
            speed = self._get_nodes('field', root=values[1], descendant=True)[0].text
            wait = self._get_nodes('field', root=values[2], descendant=True)[0].text == 'TRUE'
        self._append_main_code('code = self._arm.set_gripper_position({}, wait={}, speed={}, auto_enable=True)'.format(pos, wait, speed), indent + 2)
        self._append_main_code('if not self._check_code(code, \'set_gripper_position\'):', indent + 2)
        self._append_main_code('    return', indent + 2)
        
    def _handle_gripper_set_status(self, block, indent=0, arg_map=None):
        fields = self._get_nodes('field', root=block, name='status')
        status = True if fields[0].text == 'TRUE' else False
        fields = self._get_nodes('field', root=block, name='delay')
        delay_sec = fields[0].text if len(fields) > 0 else 0
        self._append_main_code('code = self._arm.arm.set_gripper_status({}, delay_sec={})'.format(status, delay_sec), indent + 2)
        self._append_main_code('if not self._check_code(code, \'set_gripper_status\'):', indent + 2)
        self._append_main_code('    return', indent + 2)

    def _handle_set_bio_gripper_init(self, block, indent=0, arg_map=None):
        self._append_main_code('code = self._arm.set_bio_gripper_enable(True)', indent + 2)
        self._append_main_code('if not self._check_code(code, \'set_bio_gripper_enable\'):', indent + 2)
        self._append_main_code('    return', indent + 2)

    def _handle_set_bio_gripper(self, block, indent=0, arg_map=None):
        fields = self._get_nodes('field', root=block, name='status')
        on = True if fields[0].text == 'TRUE' else False
        fields = self._get_nodes('field', root=block, name='speed')
        speed = int(fields[0].text) if fields and len(fields) > 0 else 0
        fields = self._get_nodes('field', root=block, name='wait')
        wait = fields[0].text == 'TRUE' if fields and len(fields) > 0 else False
        if on:
            self._append_main_code('code = self._arm.open_bio_gripper(speed={}, wait={})'.format(speed, wait), indent + 2)
            self._append_main_code('if not self._check_code(code, \'open_bio_gripper\'):', indent + 2)
            self._append_main_code('    return', indent + 2)
        else:
            self._append_main_code('code = self._arm.close_bio_gripper(speed={}, wait={})'.format(speed, wait), indent + 2)
            self._append_main_code('if not self._check_code(code, \'close_bio_gripper\'):', indent + 2)
            self._append_main_code('    return', indent + 2)

    def _handle_set_robotiq_init(self, block, indent=0, arg_map=None):
        self._append_main_code('code = self._arm.robotiq_reset()', indent + 2)
        self._append_main_code('if not self._check_code(code, \'robotiq_reset\'):', indent + 2)
        self._append_main_code('    return', indent + 2)
        self._append_main_code('code = self._arm.robotiq_set_activate(wait=True)', indent + 2)
        self._append_main_code('if not self._check_code(code, \'robotiq_set_activate\'):', indent + 2)
        self._append_main_code('    return', indent + 2)

    def _handle_set_robotiq_gripper(self, block, indent=0, arg_map=None):
        fields = self._get_nodes('field', root=block, name='pos')
        pos = int(fields[0].text)
        fields = self._get_nodes('field', root=block, name='speed')
        speed = int(fields[0].text) if fields and len(fields) > 0 else 0xFF
        fields = self._get_nodes('field', root=block, name='force')
        force = int(fields[0].text) if fields and len(fields) > 0 else 0xFF
        fields = self._get_nodes('field', root=block, name='wait')
        wait = fields[0].text == 'TRUE' if fields and len(fields) > 0 else False
        self._append_main_code('code = self._arm.robotiq_set_position({}, speed={}, force={}, wait={})'.format(pos, speed, force, wait), indent + 2)
        self._append_main_code('if not self._check_code(code, \'robotiq_set_position\'):', indent + 2)
        self._append_main_code('    return', indent + 2)

    def __handle_gpio_event(self, gpio_type, block, indent=0, arg_map=None):
        if gpio_type.startswith('listen'):
            if gpio_type == 'listen_tgpio_digital':
                self._listen_tgpio_digital = True
            elif gpio_type == 'listen_tgpio_analog':
                self._listen_tgpio_analog = True
            elif gpio_type == 'listen_cgpio_state':
                self._listen_cgpio_state = True
            else:
                return
        else:
            fields = self._get_nodes('field', root=block)
            io = fields[0].text
            trigger = fields[1].text

            num = 1
            indent = 0
            self._is_main_run_code = False
            if gpio_type == 'tgpio_digital':
                num = len(self._tgpio_digital_callbacks) + 1
                name = 'tool_gpio_{}_digital_is_changed_callback_{}'.format(io, num)
                self._append_main_code('# Define Tool GPIO-{} DIGITAL is {} callback'.format(io, trigger), indent=indent+1)
            elif gpio_type == 'tgpio_analog':
                num = len(self._tgpio_analog_callbacks) + 1
                name = 'tool_gpio_{}_analog_is_changed_callback_{}'.format(io, num)
                self._append_main_code('# Define Tool GPIO-{} ANALOG is changed callback'.format(io), indent=indent+1)
            elif gpio_type == 'cgpio_digital':
                num = len(self._cgpio_digital_callbacks) + 1
                name = 'controller_gpio_{}_digital_is_changed_callback_{}'.format(io, num)
                self._append_main_code('# Define Contoller GPIO-{} DIGITAL is {} callback'.format(io, trigger), indent=indent+1)
            elif gpio_type == 'cgpio_analog':
                num = len(self._cgpio_analog_callbacks) + 1
                name = 'controller_gpio_{}_analog_is_changed_callback_{}'.format(io, num)
                self._append_main_code('# Define Contoller GPIO-{} ANALOG is changed callback'.format(io), indent=indent+1)
            else:
                self._is_main_run_code = True
                return
            self._append_main_code('def {}(self):'.format(name), indent=indent+1)
            statement = self._get_node('statement', root=block)
            if statement:
                self._parse_block(statement, indent, arg_map=arg_map)
            else:
                self._append_main_code('pass', indent=indent+3)
            self._append_main_code('')
            
            self._is_main_run_code = True
            if gpio_type == 'tgpio_digital':
                self._tgpio_digital_callbacks.append(name)
                self._append_main_code('self._tgpio_digital_callbacks.append({{\'io\': {}, \'trigger\': {}, \'op\': \'{}\', \'callback\': self.{}}})'.format(io, 1 if trigger == 'HIGH' else 0, '==', name), indent=indent+2)
            elif gpio_type == 'tgpio_analog':
                op = OPS_MAP.get(trigger)
                trigger = fields[2].text
                self._tgpio_analog_callbacks.append(name)
                self._append_main_code('self._tgpio_analog_callbacks.append({{\'io\': {}, \'trigger\': {}, \'op\': \'{}\', \'callback\': self.{}}})'.format(io, trigger, op, name), indent=indent+2)
            elif gpio_type == 'cgpio_digital':
                self._cgpio_digital_callbacks.append(name)
                self._append_main_code('self._cgpio_digital_callbacks.append({{\'io\': {}, \'trigger\': {}, \'op\': \'{}\', \'callback\': self.{}}})'.format(io, 1 if trigger == 'HIGH' else 0, '==', name), indent=indent+2)
            elif gpio_type == 'cgpio_analog':
                op = OPS_MAP.get(trigger)
                trigger = fields[2].text
                self._cgpio_analog_callbacks.append(name)
                self._append_main_code('self._cgpio_analog_callbacks.append({{\'io\': {}, \'trigger\': {}, \'op\': \'{}\', \'callback\': self.{}}})'.format(io, trigger, op, name), indent=indent+2)

    def _handle_event_gpio_digital(self, block, indent=0, arg_map=None):
        self.__handle_gpio_event('tgpio_digital', block, indent, arg_map=arg_map)

    def _handle_event_gpio_analog(self, block, indent=0, arg_map=None):
        self.__handle_gpio_event('tgpio_analog', block, indent, arg_map=arg_map)

    def _handle_event_gpio_controller_digital(self, block, indent=0, arg_map=None):
        self.__handle_gpio_event('cgpio_digital', block, indent, arg_map=arg_map)

    def _handle_event_gpio_controller_analog(self, block, indent=0, arg_map=None):
        self.__handle_gpio_event('cgpio_analog', block, indent, arg_map=arg_map)

    def _handle_gpio_controller_digitals_listen(self, block, indent=0, arg_map=None):
        self.__handle_gpio_event('listen_cgpio_state', block, indent, arg_map=arg_map)

    def _handle_event_gpio_controller_digital_di(self, block, indent=0, arg_map=None):
        self.__handle_gpio_event('cgpio_digital', block, indent, arg_map=arg_map)

    def _handle_procedures_defnoreturn(self, block, indent=0, arg_map=None):
        field = self._get_node('field', block).text
        if not field:
            field = '1'
        if field not in self._funcs:
            name = 'function_{}'.format(len(self._funcs) + 1)
        else:
            name = self._funcs[field]
        self._is_main_run_code = False
        try:
            args = self._get_nodes('arg', root=self._get_node('mutation', block))
            arg_map_ = None

            if not args:
                self._append_main_code('    def {}(self):'.format(name), indent=indent)
            else:
                arg_list = [arg.attrib['name'] for arg in args]
                arg_map_ = {arg: 'arg_{}'.format(i + 1) for i, arg in enumerate(arg_list)}
                args_str = ', '.join(map(lambda x: arg_map_[x], arg_list)).strip()
                self._append_main_code('    def {}(self, {}):'.format(name, args_str), indent=indent)
            comment = self._get_node('comment', block).text
            self._append_main_code('    """', indent=indent+1)
            self._append_main_code('    {}'.format(comment), indent=indent+1)
            self._append_main_code('    """', indent=indent+1)
            statement = self._get_node('statement', root=block)
            self._funcs[field] = name
            if statement:
                self._parse_block(statement, indent, arg_map=arg_map_)
            else:
                self._append_main_code('    pass', indent=indent+1)
            self._append_main_code('')
            return arg_map_
        except Exception as e:
            self._succeed = False
            print('convert procedures_defnoreturn failed, {}'.format(e))
        finally:
            self._is_main_run_code = True

    def _handle_procedures_defreturn(self, block, indent=0, arg_map=None):
        arg_map_ = self._handle_procedures_defnoreturn(block, indent=indent, arg_map=arg_map)
        value = self._get_node('value', root=block)
        expression = self._get_condition_expression(value, arg_map=arg_map_)
        self._is_main_run_code = False
        self._append_main_code('    return {}'.format(expression), indent=indent+1)
        self._append_main_code('')
        self._is_main_run_code = True

    def _handle_procedures_callnoreturn(self, block, indent=0, arg_map=None):
        mutation = self._get_node('mutation', block).attrib['name']
        if not mutation:
            mutation = '1'
        if mutation in self._funcs:
            name = self._funcs[mutation]
        else:
            name = 'function_{}'.format(len(self._funcs) + 1)
        args = self._get_nodes('arg', root=self._get_node('mutation', block))
        values = self._get_nodes('value', root=block)
        if args and values and len(args) == len(values):
            self._append_main_code('self.{}({})'.format(name, ','.join([self._get_condition_expression(val, arg_map=arg_map) for val in values])), indent=indent+2)
        else:
            self._append_main_code('self.{}()'.format(name), indent=indent+2)
        self._append_main_code('if not self.is_alive:', indent=indent+2)
        self._append_main_code('    return', indent=indent+2)

        self._funcs[mutation] = name

    def _handle_procedures_ifreturn(self, block, indent=0, arg_map=None):
        """
        This block may be used only within a function definition
        """
        self._is_main_run_code = False
        values = self._get_nodes('value', block)
        expression = self._get_condition_expression(values[0], arg_map=arg_map)
        self._append_main_code('if {}:'.format(expression), indent=indent+2)
        expression = self._get_condition_expression(values[1], arg_map=arg_map)
        self._append_main_code('    return {}'.format(expression), indent=indent+2)
        self._append_main_code('if not self.is_alive:', indent=indent+2)
        self._append_main_code('    return', indent=indent+2)
        self._is_main_run_code = True

    def _handle_procedures_callreturn(self, block, indent=0, arg_map=None):
        self._handle_procedures_callnoreturn(block, indent, arg_map=arg_map)

    def _handle_variables_set(self, block, indent=0, arg_map=None):
        field = self._get_node('field', block).text
        value = self._get_node('value', root=block)
        expression = self._get_condition_expression(value, arg_map=arg_map)
        if arg_map and field in arg_map:
            self._append_main_code('{} = {}'.format(arg_map[field], expression), indent=indent+2)
        else:
            self._append_main_code('self._variables[\'{}\'] = {}'.format(field, expression), indent=indent+2)

    def _handle_math_change(self, block, indent=0, arg_map=None):
        field = self._get_node('field', block).text
        value = self._get_node('value', root=block)
        # shadow = self._get_node('shadow', root=value)
        # val = self._get_node('field', root=shadow).text
        val = self._get_block_val(value)
        if arg_map and field in arg_map:
            self._append_main_code('{} += {}'.format(arg_map[field], val), indent=indent+2)
        else:
            self._append_main_code('self._variables[\'{}\'] += {}'.format(field, val), indent=indent+2)

    def _handle_controls_repeat_ext(self, block, indent=0, arg_map=None):
        value = self._get_node('value', root=block)
        times = self._get_block_val(value, arg_map=arg_map)
        self._append_main_code('for i in range(int({})):'.format(times), indent=indent+2)
        self._append_main_code('    if not self.is_alive:', indent=indent+2)
        self._append_main_code('        break', indent=indent+2)
        statement = self._get_node('statement', root=block)
        if statement:
            if self._loop_interval_sec > 0:
                self._append_main_code('    t1 = time.monotonic()', indent=indent+2)
            self._parse_block(statement, indent+1, arg_map=arg_map)
            if self._loop_interval_sec > 0:
                # limit frequency
                self._append_main_code('    interval = time.monotonic() - t1', indent=indent+2)
                self._append_main_code('    if interval < {}:'.format(self._loop_interval_sec), indent=indent+2)
                self._append_main_code('        time.sleep({} - interval)'.format(self._loop_interval_sec), indent=indent+2)
        else:
            if self._loop_interval_sec > 0:
                self._append_main_code('    time.sleep({})'.format(self._loop_interval_sec), indent=indent+2)
            else:
                self._append_main_code('    pass', indent=indent+2)

    def _handle_controls_whileUntil(self, block, indent=0, arg_map=None):
        field = self._get_node('field', root=block)
        if field.text == 'WHILE':
            value = self._get_node('value', root=block)
            expression = self._get_condition_expression(value, arg_map=arg_map)
            self._append_main_code('while self.is_alive and {}:'.format(expression), indent=indent+2)
        elif field.text == 'UNTIL':
            value = self._get_node('value', root=block)
            expression = self._get_condition_expression(value, arg_map=arg_map)
            self._append_main_code('while self.is_alive and not {}:'.format(expression), indent=indent+2)
        statement = self._get_node('statement', root=block)
        if statement:
            if self._loop_interval_sec > 0:
                self._append_main_code('    t1 = time.monotonic()', indent=indent+2)
            self._parse_block(statement, indent+1, arg_map=arg_map)
            if self._loop_interval_sec > 0:
                # limit frequency
                self._append_main_code('    interval = time.monotonic() - t1', indent=indent+2)
                self._append_main_code('    if interval < {}:'.format(self._loop_interval_sec), indent=indent+2)
                self._append_main_code('        time.sleep({} - interval)'.format(self._loop_interval_sec), indent=indent+2)
        else:
            if self._loop_interval_sec > 0:
                self._append_main_code('    time.sleep({})'.format(self._loop_interval_sec), indent=indent+2)
            else:
                self._append_main_code('    pass', indent=indent+2)

    def _handle_loop_run_forever(self, block, indent=0, arg_map=None):
        self._append_main_code('while self.is_alive:', indent=indent+2)
        statement = self._get_node('statement', root=block)
        if statement:
            if self._loop_interval_sec > 0:
                self._append_main_code('    t1 = time.monotonic()', indent=indent+2)
            self._parse_block(statement, indent+1, arg_map=arg_map)
            if self._loop_interval_sec > 0:
                # limit frequency
                self._append_main_code('    interval = time.monotonic() - t1', indent=indent+2)
                self._append_main_code('    if interval < {}:'.format(self._loop_interval_sec), indent=indent+2)
                self._append_main_code('        time.sleep({} - interval)'.format(self._loop_interval_sec), indent=indent+2)
        else:
            if self._loop_interval_sec > 0:
                self._append_main_code('    time.sleep({})'.format(self._loop_interval_sec), indent=indent+2)
            else:
                self._append_main_code('    pass', indent=indent+2)

    def _handle_loop_break(self, block, indent=0, arg_map=None):
        self._append_main_code('break', indent=indent+2)

    def _handle_tool_comment(self, block, indent=0, arg_map=None):
        field = self._get_node('field', block)
        self._append_main_code('# {}'.format(field.text), indent=indent+2)
        statement = self._get_node('statement', block)
        if statement:
            self._parse_block(statement, indent, arg_map=arg_map)

    def _handle_tool_app_comment(self, block, indent=0, arg_map=None):
        field = self._get_node('field', block)
        self._append_main_code('# [APP] {}'.format(field.text), indent=indent+2)
        statement = self._get_node('statement', block)
        if statement:
            self._parse_block(statement, indent, arg_map=arg_map)

    def _handle_tool_remark(self, block, indent=0, arg_map=None):
        field = self._get_node('field', block)
        self._append_main_code('# {}'.format(field.text), indent=indent+2)

    def _handle_controls_if(self, block, indent=0, arg_map=None):
        values = self._get_nodes('value', root=block)
        statements = self._get_nodes('statement', root=block)
        old_indent = indent
        has_if = False
        for _, value in enumerate(values):
            indent = old_indent
            expression = self._get_condition_expression(value, arg_map=arg_map)
            if not has_if:
                has_if = True
                self._append_main_code('if {}:'.format(expression), indent=indent+2)
            else:
                self._append_main_code('elif {}:'.format(expression), indent=indent+2)
            old_indent = indent
            indent += 1
            statement = None
            for st in statements:
                if st.attrib['name'][2:] == value.attrib['name'][2:]:
                    statement = st
                    break
            if statement:
                self._parse_block(statement, old_indent+1, arg_map=arg_map)
            else:
                self._append_main_code('    pass', indent=old_indent+2)
        for st in statements:
            if st.attrib['name'] == 'ELSE':
                if has_if:
                    self._append_main_code('else:', indent=old_indent+2)
                self._parse_block(st, old_indent if not has_if else indent, arg_map=arg_map)
                break
    
    def _handle_set_line_track(self, block, indent=0, arg_map=None):
        fields = self._get_nodes('field', root=block)
        if fields is None:
            values = self._get_nodes('value', root=block)
            fields = [
                self._get_nodes('field', root=values[0], descendant=True)[0],
                self._get_nodes('field', root=values[1], descendant=True)[0]
            ]
        pos = fields[0].text
        speed = fields[1].text
        wait = True
        self._append_main_code('code = self._arm.set_linear_track_pos({}, speed={}, wait={}, auto_enable=True)'.format(pos, speed, wait), indent + 2)
        self._append_main_code('if not self._check_code(code, \'set_linear_track_pos\'):', indent + 2)
        self._append_main_code('    return', indent + 2)
        
    def _handle_set_line_track_origin(self, block, indent=0, arg_map=None):
        self._append_main_code('code = self._arm.set_linear_track_back_origin(wait=True, auto_enable=True)', indent + 2)
        self._append_main_code('if not self._check_code(code, \'set_linear_track_back_origin\'):', indent + 2)
        self._append_main_code('    return', indent + 2)
<<<<<<< HEAD
    
    def _handle_python_code(self, block, indent=0, arg_map=None):
        fields = self._get_nodes('field', block)
        codes = fields[0].text.split('\n')
        for code in codes:
            self._append_main_code(code, indent + 2)
=======

    def _handle_python_code(self, block, indent=0, arg_map=None):
        self._append_main_code('# Python code', indent + 2)
        if self._get_field_value(block).find('\n') > -1:
            python_value_li = self._get_field_value(block).split('\n')
            for value in python_value_li:
                self._append_main_code('{}'.format(value), indent + 2)
        else:
            self._append_main_code('{}'.format(self._get_field_value(block)), indent + 2)
        self._append_main_code('###################', indent + 2)
>>>>>>> aa3f5fd8
<|MERGE_RESOLUTION|>--- conflicted
+++ resolved
@@ -697,7 +697,8 @@
                 arg_map_ = {arg: 'arg_{}'.format(i + 1) for i, arg in enumerate(arg_list)}
                 args_str = ', '.join(map(lambda x: arg_map_[x], arg_list)).strip()
                 self._append_main_code('    def {}(self, {}):'.format(name, args_str), indent=indent)
-            comment = self._get_node('comment', block).text
+            comment_block = self._get_node('comment', block)
+            comment = '' if comment_block is None else comment_block.text
             self._append_main_code('    """', indent=indent+1)
             self._append_main_code('    {}'.format(comment), indent=indent+1)
             self._append_main_code('    """', indent=indent+1)
@@ -917,22 +918,25 @@
         self._append_main_code('code = self._arm.set_linear_track_back_origin(wait=True, auto_enable=True)', indent + 2)
         self._append_main_code('if not self._check_code(code, \'set_linear_track_back_origin\'):', indent + 2)
         self._append_main_code('    return', indent + 2)
-<<<<<<< HEAD
     
     def _handle_python_code(self, block, indent=0, arg_map=None):
         fields = self._get_nodes('field', block)
         codes = fields[0].text.split('\n')
         for code in codes:
             self._append_main_code(code, indent + 2)
-=======
 
     def _handle_python_code(self, block, indent=0, arg_map=None):
-        self._append_main_code('# Python code', indent + 2)
-        if self._get_field_value(block).find('\n') > -1:
-            python_value_li = self._get_field_value(block).split('\n')
-            for value in python_value_li:
-                self._append_main_code('{}'.format(value), indent + 2)
-        else:
-            self._append_main_code('{}'.format(self._get_field_value(block)), indent + 2)
-        self._append_main_code('###################', indent + 2)
->>>>>>> aa3f5fd8
+        self._append_main_code('##### Python code #####', indent + 2)
+        text = self._get_field_value(block)
+        codes = text.split('\n') if isinstance(text, str) else []
+        prev_is_empty = False
+        length = len(codes)
+        for i, code in enumerate(codes):
+            if not code:
+                if prev_is_empty or i == length - 1:
+                    continue
+                prev_is_empty = True
+            else:
+                prev_is_empty = False
+            self._append_main_code(code, indent + 2)
+        self._append_main_code('#######################', indent + 2)