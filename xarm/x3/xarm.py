--- conflicted
+++ resolved
@@ -34,11 +34,8 @@
 gcode_p = GcodeParser()
 
 
-<<<<<<< HEAD
-class XArm(Gripper, Servo, Record, RobotIQ, BaseBoard, Track):
-=======
-class XArm(Gripper, Servo, Record, RobotIQ, BaseBoard, FtSensor):
->>>>>>> ced860bd
+class XArm(Gripper, Servo, Record, RobotIQ, BaseBoard, Track, FtSensor):
+
     def __init__(self, port=None, is_radian=False, do_not_open=False, instance=None, **kwargs):
         super(XArm, self).__init__()
         kwargs['init'] = True
