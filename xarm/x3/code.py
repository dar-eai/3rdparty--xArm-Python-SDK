--- conflicted
+++ resolved
@@ -53,11 +53,8 @@
     END_EFFECTOR_HAS_FAULT = 102  # 末端配件有错误
     END_EFFECTOR_NOT_ENABLED = 103  # 末端配件未使能
 
-<<<<<<< HEAD
     LINEAR_TRACK_NOT_INIT = 104  # 直线滑轨未初始化
 
     NOT_CLOSE_MANUAL_MODE = 105  # 手动模式未关闭
-=======
     LINEAR_TRACK_HAS_FAULT = 110  # 滑轨有错误
->>>>>>> de1e7dcd
 
