--- conflicted
+++ resolved
@@ -280,8 +280,7 @@
 
         if ret[0] == 0 and self._linear_track_error_code == 0:
             self.linear_track_is_enabled = ret[-1] != 0
-<<<<<<< HEAD
-        return ret[0] if self._linear_track_error_code == 0 else APIState.END_EFFECTOR_HAS_FAULT, ret[-1]
+        return ret[0] if self._linear_track_error_code == 0 else APIState.LINEAR_TRACK_HAS_FAULT, ret[-1]
 
     @xarm_is_connected(_type='get')
     @xarm_is_not_simulation_mode(ret=(0, 0))
@@ -292,7 +291,7 @@
         ret[0] = self._check_modbus_code(ret, length=7, host_id=XCONF.LINEER_TRACK_HOST_ID)
         if ret[0] == 0 and self._linear_track_error_code == 0:
             self.linear_track_is_enabled = ret[-1] != 0
-        return ret[0] if self._linear_track_error_code == 0 else APIState.END_EFFECTOR_HAS_FAULT, ret[-1]
+        return ret[0] if self._linear_track_error_code == 0 else APIState.LINEAR_TRACK_HAS_FAULT, ret[-1]
 
     def get_linear_track_sco(self):
         ret = self.arm_cmd.track_modbus_r16s(XCONF.ServoConf.GET_TRACK_SCO, 1)
@@ -300,7 +299,4 @@
         ret[0] = self._check_modbus_code(ret, length=7, host_id=XCONF.LINEER_TRACK_HOST_ID)
         if ret[0] == 0 and self._linear_track_error_code == 0:
             self.linear_track_is_enabled = ret[-1] != 0
-        return ret[0] if self._linear_track_error_code == 0 else APIState.END_EFFECTOR_HAS_FAULT, ret[-1]
-=======
         return ret[0] if self._linear_track_error_code == 0 else APIState.LINEAR_TRACK_HAS_FAULT, ret[-1]
->>>>>>> de1e7dcd
