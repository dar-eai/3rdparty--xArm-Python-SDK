--- conflicted
+++ resolved
@@ -150,17 +150,10 @@
     def set_linear_track_pos(self, pos, speed=None, wait=True, timeout=100, **kwargs):
         auto_enable = kwargs.get('auto_enable', True)
         # get_status: error, is_enable, on_zero
-<<<<<<< HEAD
-        code, status = self.get_linear_track_status(addr=0x0A23, number_of_registers=3)
-        if code == 0:
-            if status['on_zero'] != 1:
-                logger.warn('linear track is not on zero, please set linear track back to origin')
-                return APIState.LINEAR_TRACK_NOT_INIT
-=======
         code, status = self.get_linear_track_registers(addr=0x0A23, number_of_registers=3)
         if code == 0 and status['on_zero'] != 1:
             logger.warn('linear track is not on zero, please set linear track back to origin')
->>>>>>> d40e8cfd
+            return APIState.LINEAR_TRACK_NOT_INIT
         if auto_enable and (code != 0 or status['is_enabled'] != 1):
             self.set_linear_track_enable(auto_enable)
         if speed is not None and self.linear_track_speed != speed:
